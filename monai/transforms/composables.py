# Copyright 2020 MONAI Consortium
# Licensed under the Apache License, Version 2.0 (the "License");
# you may not use this file except in compliance with the License.
# You may obtain a copy of the License at
#     http://www.apache.org/licenses/LICENSE-2.0
# Unless required by applicable law or agreed to in writing, software
# distributed under the License is distributed on an "AS IS" BASIS,
# WITHOUT WARRANTIES OR CONDITIONS OF ANY KIND, either express or implied.
# See the License for the specific language governing permissions and
# limitations under the License.
"""
A collection of dictionary-based wrappers around the "vanilla" transforms
defined in :py:class:`monai.transforms.transforms`.

Class names are ended with 'd' to denote dictionary-based transforms.
"""

from copy import copy

import numpy as np
import torch

import monai
from monai.data.utils import get_random_patch, get_valid_patch_size
from monai.networks.layers.simplelayers import GaussianFilter
from monai.transforms.compose import MapTransform, Randomizable
from monai.transforms.transforms import (AddChannel, AsChannelFirst, Flip, LoadNifti, NormalizeIntensity, Orientation,
                                         Rand2DElastic, Rand3DElastic, RandAffine, Rescale, Resize, Rotate, Rotate90,
                                         ScaleIntensityRange, Spacing, SpatialCrop, Zoom)
from monai.transforms.utils import (create_grid, generate_pos_neg_label_crop_centers)
from monai.utils.aliases import alias
from monai.utils.misc import ensure_tuple

export = monai.utils.export("monai.transforms")


@export
@alias('SpacingD', 'SpacingDict')
class Spacingd(MapTransform):
    """
    dictionary-based wrapper of :py:class:`monai.transforms.transforms.Spacing`.

    This transform assumes the ``data`` dictionary has a field for the input
    data's affine.  The field is created by either ``meta_key_format.format(key,
    'affine')`` or ``meta_key_format.format(key, 'original_affine')``.

    After resampling the input array, this transform will write the affine
    after resampling to the field ``meta_key_format.format(key, 'affine')``,
    at the same time, if ``meta_key_format.format(key, 'original_affine')`` doesn't exist,
    the field will be created and set to the affine before resampling.

    if no affine is specified in the input data, defauting to "eye(4)".

    see also:
        :py:class:`monai.transforms.transforms.Spacing`
    """

    def __init__(self, keys, pixdim, diagonal=False, mode='constant', cval=0,
                 interp_order=3, dtype=None, meta_key_format='{}.{}'):
        """
        Args:
            pixdim (sequence of floats): output voxel spacing.
            diagonal (bool): whether to resample the input to have a diagonal affine matrix.
                If True, the input data is resampled to the following affine::

                    np.diag((pixdim_0, pixdim_1, pixdim_2, 1))

                This effectively resets the volume to the world coordinate system (RAS+ in nibabel).
                The original orientation, rotation, shearing are not preserved.

                If False, the axes orientation, orthogonal rotation and
                translations components from the original affine will be
                preserved in the target affine. This option will not flip/swap
                axes against the original ones.
            mode (`reflect|constant|nearest|mirror|wrap`):
                The mode parameter determines how the input array is extended beyond its boundaries.
                Default is 'constant'.
            cval (scalar): Value to fill past edges of input if mode is "constant". Default is 0.0.
            interp_order (int or sequence of ints): int: the same interpolation order
                for all data indexed by `self.keys`; sequence of ints, should
                correspond to an interpolation order for each data item indexed
                by `self.keys` respectively.
            dtype (None or np.dtype): output array data type, defaults to None to use input data's dtype.
            meta_key_format (str): key format to read/write affine matrices associated with data.
        """
        MapTransform.__init__(self, keys)
        self.spacing_transform = Spacing(pixdim, diagonal=diagonal, mode=mode, cval=cval, dtype=dtype)
        interp_order = ensure_tuple(interp_order)
        self.interp_order = interp_order \
            if len(interp_order) == len(self.keys) else interp_order * len(self.keys)
        self.meta_key_format = meta_key_format

    def __call__(self, data):
        d = dict(data)
        for key, interp in zip(self.keys, self.interp_order):
            affine_key = self.meta_key_format.format(key, 'affine')
            original_key = self.meta_key_format.format(key, 'original_affine')
            affine = d.get(affine_key, None)
            if affine is None:
                affine = d.get(original_key, None)
            # resample array of each corresponding key
            # using affine fetched from d[affine_key]
            d[key], affine, new_affine = self.spacing_transform(
                data_array=d[key], original_affine=affine, interp_order=interp)
            if d.get(original_key, None) is None:
                # set the 'original_affine' field
                d[original_key] = copy(affine)
            # set the 'affine' key
            d[affine_key] = new_affine
        return d


@export
@alias('OrientationD', 'OrientationDict')
class Orientationd(MapTransform):
    """
    dictionary-based wrapper of :py:class:`monai.transforms.transforms.Orientation`.
    """

    def __init__(self, keys, affine_key, axcodes, labels=None, output_key='orientation'):
        """
        Args:
            affine_key (hashable): the key to the original affine.
                The affine will be used to compute input data's orientation.
            axcodes (N elements sequence): for spatial ND input's orientation.
                e.g. axcodes='RAS' represents 3D orientation:
                (Left, Right), (Posterior, Anterior), (Inferior, Superior).
                default orientation labels options are: 'L' and 'R' for the first dimension,
                'P' and 'A' for the second, 'I' and 'S' for the third.
            labels : optional, None or sequence of (2,) sequences
                (2,) sequences are labels for (beginning, end) of output axis.

        See Also:
            `nibabel.orientations.ornt2axcodes`.
        """
        MapTransform.__init__(self, keys)
        self.affine_key = affine_key
        self.orientation_transform = Orientation(axcodes=axcodes, labels=labels)
        self.output_key = output_key

    def __call__(self, data):
        d = dict(data)
        affine = d[self.affine_key]
        original_ornt, new_ornt = None, None
        for key in self.keys:
            d[key], original_ornt, new_ornt = self.orientation_transform(d[key], affine)
        d[self.output_key] = {'original_ornt': original_ornt, 'current_ornt': new_ornt}
        return d


@export
@alias('LoadNiftiD', 'LoadNiftiDict')
class LoadNiftid(MapTransform):
    """
<<<<<<< HEAD
    dictionary-based wrapper of LoadNifti, loads image and metadata.
    the metadata field will be created as ``self.meta_key_format(key, metadata_key)``.
=======
    Dictionary-based wrapper of LoadNifti, must load image and metadata
    together. If loading a list of files in one key, stack them together and
    add a new dimension as the first dimension, and use the meta data of the
    first image to represent the stacked result. Note that the affine transform
    of all the stacked images should be same.
>>>>>>> 5ae87f8e
    """

    def __init__(self, keys, as_closest_canonical=False, dtype=np.float32,
                 meta_key_format='{}.{}', overwriting_keys=False):
        """
        Args:
            keys (hashable items): keys of the corresponding items to be transformed.
                See also: :py:class:`monai.transforms.compose.MapTransform`
            as_closest_canonical (bool): if True, load the image as closest to canonical axis format.
            dtype (np.dtype, optional): if not None convert the loaded image to this data type.
            meta_key_format (str): key format to store meta data of the nifti image.
                it must contain 2 fields for the key of this image and the key of every meta data item.
            overwriting_keys (bool): whether allow to overwrite existing keys of meta data.
                default is False, which will raise exception if encountering existing key.
        """
        MapTransform.__init__(self, keys)
        self.loader = LoadNifti(as_closest_canonical, False, dtype)
        self.meta_key_format = meta_key_format
        self.overwriting_keys = overwriting_keys

    def __call__(self, data):
        d = dict(data)
        for key in self.keys:
            data = self.loader(d[key])
            assert isinstance(data, (tuple, list)), 'loader must return a tuple or list.'
            d[key] = data[0]
            assert isinstance(data[1], dict), 'metadata must be a dict.'
            for k in sorted(data[1]):
                key_to_add = self.meta_key_format.format(key, k)
                if key_to_add in d and not self.overwriting_keys:
                    raise KeyError('meta data key {} already exists.'.format(key_to_add))
                d[key_to_add] = data[1][k]
        return d


@export
@alias('AsChannelFirstD', 'AsChannelFirstDict')
class AsChannelFirstd(MapTransform):
    """
    dictionary-based wrapper of AsChannelFirst.
    """

    def __init__(self, keys, channel_dim=-1):
        """
        Args:
            keys (hashable items): keys of the corresponding items to be transformed.
                See also: :py:class:`monai.transforms.compose.MapTransform`
            channel_dim (int): which dimension of input image is the channel, default is the last dimension.
        """
        MapTransform.__init__(self, keys)
        self.converter = AsChannelFirst(channel_dim=channel_dim)

    def __call__(self, data):
        d = dict(data)
        for key in self.keys:
            d[key] = self.converter(d[key])
        return d


@export
@alias('AddChannelD', 'AddChannelDict')
class AddChanneld(MapTransform):
    """
    dictionary-based wrapper of AddChannel.
    """

    def __init__(self, keys):
        """
        Args:
            keys (hashable items): keys of the corresponding items to be transformed.
                See also: :py:class:`monai.transforms.compose.MapTransform`
        """
        MapTransform.__init__(self, keys)
        self.adder = AddChannel()

    def __call__(self, data):
        d = dict(data)
        for key in self.keys:
            d[key] = self.adder(d[key])
        return d


@export
@alias('Rotate90D', 'Rotate90Dict')
class Rotate90d(MapTransform):
    """
    dictionary-based wrapper of Rotate90.
    """

    def __init__(self, keys, k=1, spatial_axes=(0, 1)):
        """
        Args:
            k (int): number of times to rotate by 90 degrees.
            spatial_axes (2 ints): defines the plane to rotate with 2 spatial axes.
                Default: (0, 1), this is the first two axis in spatial dimensions.
        """
        MapTransform.__init__(self, keys)
        self.k = k
        self.spatial_axes = spatial_axes

        self.rotator = Rotate90(self.k, self.spatial_axes)

    def __call__(self, data):
        d = dict(data)
        for key in self.keys:
            d[key] = self.rotator(d[key])
        return d


@export
@alias('RescaleD', 'RescaleDict')
class Rescaled(MapTransform):
    """
    dictionary-based wrapper of Rescale.
    """

    def __init__(self, keys, minv=0.0, maxv=1.0, dtype=np.float32):
        MapTransform.__init__(self, keys)
        self.rescaler = Rescale(minv, maxv, dtype)

    def __call__(self, data):
        d = dict(data)
        for key in self.keys:
            d[key] = self.rescaler(d[key])
        return d


@export
@alias('ResizeD', 'ResizeDict')
class Resized(MapTransform):
    """
    dictionary-based wrapper of Resize.

    Args:
        keys (hashable items): keys of the corresponding items to be transformed.
            See also: :py:class:`monai.transforms.compose.MapTransform`
        output_spatial_shape (tuple or list): expected shape of spatial dimensions after resize operation.
        order (int): Order of spline interpolation. Default=1.
        mode (str): Points outside boundaries are filled according to given mode.
            Options are 'constant', 'edge', 'symmetric', 'reflect', 'wrap'.
        cval (float): Used with mode 'constant', the value outside image boundaries.
        clip (bool): Whether to clip range of output values after interpolation. Default: True.
        preserve_range (bool): Whether to keep original range of values. Default is True.
            If False, input is converted according to conventions of img_as_float. See
            https://scikit-image.org/docs/dev/user_guide/data_types.html.
        anti_aliasing (bool): Whether to apply a gaussian filter to image before down-scaling. Default is True.
        anti_aliasing_sigma (float, tuple of floats): Standard deviation for gaussian filtering.
    """

    def __init__(self, keys, output_spatial_shape, order=1, mode='reflect', cval=0,
                 clip=True, preserve_range=True, anti_aliasing=True, anti_aliasing_sigma=None):
        MapTransform.__init__(self, keys)
        self.resizer = Resize(output_spatial_shape, order, mode, cval, clip, preserve_range,
                              anti_aliasing, anti_aliasing_sigma)

    def __call__(self, data):
        d = dict(data)
        for key in self.keys:
            d[key] = self.resizer(d[key])
        return d


@export
@alias('RandUniformPatchD', 'RandUniformPatchDict')
class RandUniformPatchd(Randomizable, MapTransform):
    """
    Selects a patch of the given size chosen at a uniformly random position in the image.

    Args:
        patch_spatial_size (tuple or list): Expected patch size of spatial dimensions.
    """

    def __init__(self, keys, patch_spatial_size):
        MapTransform.__init__(self, keys)

        self.patch_spatial_size = (None,) + tuple(patch_spatial_size)

        self._slices = None

    def randomize(self, image_shape, patch_shape):
        self._slices = get_random_patch(image_shape, patch_shape, self.R)

    def __call__(self, data):
        d = dict(data)

        image_shape = d[self.keys[0]].shape  # image shape from the first data key
        patch_spatial_size = get_valid_patch_size(image_shape, self.patch_spatial_size)
        self.randomize(image_shape, patch_spatial_size)
        for key in self.keys:
            d[key] = d[key][self._slices]
        return d


@export
@alias('RandRotate90D', 'RandRotate90Dict')
class RandRotate90d(Randomizable, MapTransform):
    """
    With probability `prob`, input arrays are rotated by 90 degrees
    in the plane specified by `spatial_axes`.
    """

    def __init__(self, keys, prob=0.1, max_k=3, spatial_axes=(0, 1)):
        """
        Args:
            keys (hashable items): keys of the corresponding items to be transformed.
                See also: :py:class:`monai.transforms.compose.MapTransform`
            prob (float): probability of rotating.
                (Default 0.1, with 10% probability it returns a rotated array.)
            max_k (int): number of rotations will be sampled from `np.random.randint(max_k) + 1`.
                (Default 3)
            spatial_axes (2 ints): defines the plane to rotate with 2 spatial axes.
                Default: (0, 1), this is the first two axis in spatial dimensions.
        """
        MapTransform.__init__(self, keys)

        self.prob = min(max(prob, 0.0), 1.0)
        self.max_k = max_k
        self.spatial_axes = spatial_axes

        self._do_transform = False
        self._rand_k = 0

    def randomize(self):
        self._rand_k = self.R.randint(self.max_k) + 1
        self._do_transform = self.R.random() < self.prob

    def __call__(self, data):
        self.randomize()
        if not self._do_transform:
            return data

        rotator = Rotate90(self._rand_k, self.spatial_axes)
        d = dict(data)
        for key in self.keys:
            d[key] = rotator(d[key])
        return d


@export
@alias('NormalizeIntensityD', 'NormalizeIntensityDict')
class NormalizeIntensityd(MapTransform):
    """
    dictionary-based wrapper of NormalizeIntensity.

    Args:
        keys (hashable items): keys of the corresponding items to be transformed.
            See also: monai.transform.composables.MapTransform
        subtrahend (ndarray): the amount to subtract by (usually the mean)
        divisor (ndarray): the amount to divide by (usually the standard deviation)
    """

    def __init__(self, keys, subtrahend=None, divisor=None):
        MapTransform.__init__(self, keys)
        self.normalizer = NormalizeIntensity(subtrahend, divisor)

    def __call__(self, data):
        d = dict(data)
        for key in self.keys:
            d[key] = self.normalizer(d[key])
        return d


@export
@alias('ScaleIntensityRangeD', 'ScaleIntensityRangeDict')
class ScaleIntensityRanged(MapTransform):
    """
    dictionary-based wrapper of ScaleIntensityRange.

    Args:
        keys (hashable items): keys of the corresponding items to be transformed.
            See also: monai.transform.composables.MapTransform
        a_min (int or float): intensity original range min.
        a_max (int or float): intensity original range max.
        b_min (int or float): intensity target range min.
        b_max (int or float): intensity target range max.
        clip (bool): whether to perform clip after scaling.
    """

    def __init__(self, keys, a_min, a_max, b_min, b_max, clip=False):
        MapTransform.__init__(self, keys)
        self.scaler = ScaleIntensityRange(a_min, a_max, b_min, b_max, clip)

    def __call__(self, data):
        d = dict(data)
        for key in self.keys:
            d[key] = self.scaler(d[key])
        return d


@export
@alias('RandCropByPosNegLabelD', 'RandCropByPosNegLabelDict')
class RandCropByPosNegLabeld(Randomizable, MapTransform):
    """
    Crop random fixed sized regions with the center being a foreground or background voxel
    based on the Pos Neg Ratio.
    And will return a list of dictionaries for all the cropped images.

    Args:
        keys (list): parameter will be used to get and set the actual data item to transform.
        label_key (str): name of key for label image, this will be used for finding foreground/background.
        size (list, tuple): the size of the crop region e.g. [224,224,128]
        pos (int, float): used to calculate the ratio ``pos / (pos + neg)`` for the probability to pick a
          foreground voxel as a center rather than a background voxel.
        neg (int, float): used to calculate the ratio ``pos / (pos + neg)`` for the probability to pick a
          foreground voxel as a center rather than a background voxel.
        num_samples (int): number of samples (crop regions) to take in each list.
        image_key (str): if image_key is not None, use ``label == 0 & image > image_threshold`` to select
            the negative sample(background) center. so the crop center will only exist on valid image area.
        image_threshold (int or float): if enabled image_key, use ``image > image_threshold`` to determine
            the valid image content area.
    """

    def __init__(self, keys, label_key, size, pos=1, neg=1, num_samples=1, image_key=None, image_threshold=0):
        MapTransform.__init__(self, keys)
        assert isinstance(label_key, str), 'label_key must be a string.'
        assert isinstance(size, (list, tuple)), 'size must be list or tuple.'
        assert all(isinstance(x, int) and x > 0 for x in size), 'all elements of size must be positive integers.'
        assert float(pos) >= 0 and float(neg) >= 0, "pos and neg must be greater than or equal to 0."
        assert float(pos) + float(neg) > 0, "pos and neg cannot both be 0."
        assert isinstance(num_samples, int), \
            "invalid samples number: {}. num_samples must be an integer.".format(num_samples)
        assert num_samples >= 0, 'num_samples must be greater than or equal to 0.'
        self.label_key = label_key
        self.size = size
        self.pos_ratio = float(pos) / (float(pos) + float(neg))
        self.num_samples = num_samples
        self.image_key = image_key
        self.image_threshold = image_threshold
        self.centers = None

    def randomize(self, label, image):
        self.centers = generate_pos_neg_label_crop_centers(label, self.size, self.num_samples, self.pos_ratio,
                                                           image, self.image_threshold, self.R)

    def __call__(self, data):
        d = dict(data)
        label = d[self.label_key]
        image = d[self.image_key] if self.image_key else None
        self.randomize(label, image)
        results = [dict() for _ in range(self.num_samples)]
        for key in data.keys():
            if key in self.keys:
                img = d[key]
                for i, center in enumerate(self.centers):
                    cropper = SpatialCrop(roi_center=tuple(center), roi_size=self.size)
                    results[i][key] = cropper(img)
            else:
                for i in range(self.num_samples):
                    results[i][key] = data[key]

        return results


@export
@alias('RandAffineD', 'RandAffineDict')
class RandAffined(Randomizable, MapTransform):
    """
    A dictionary-based wrapper of :py:class:`monai.transforms.transforms.RandAffine`.
    """

    def __init__(self, keys,
                 spatial_size, prob=0.1,
                 rotate_range=None, shear_range=None, translate_range=None, scale_range=None,
                 mode='bilinear', padding_mode='zeros', as_tensor_output=True, device=None):
        """
        Args:
            keys (Hashable items): keys of the corresponding items to be transformed.
            spatial_size (list or tuple of int): output image spatial size.
                if ``data`` component has two spatial dimensions, ``spatial_size`` should have 2 elements [h, w].
                if ``data`` component has three spatial dimensions, ``spatial_size`` should have 3 elements [h, w, d].
            prob (float): probability of returning a randomized affine grid.
                defaults to 0.1, with 10% chance returns a randomized grid.
            mode ('nearest'|'bilinear'): interpolation order. Defaults to ``'bilinear'``.
                if mode is a tuple of interpolation mode strings, each string corresponds to a key in ``keys``.
                this is useful to set different modes for different data items.
            padding_mode ('zeros'|'border'|'reflection'): mode of handling out of range indices.
                Defaults to ``'zeros'``.
            as_tensor_output (bool): the computation is implemented using pytorch tensors, this option specifies
                whether to convert it back to numpy arrays.
            device (torch.device): device on which the tensor will be allocated.

        See also:
            - :py:class:`monai.transforms.compose.MapTransform`
            - :py:class:`RandAffineGrid` for the random affine parameters configurations.
        """
        MapTransform.__init__(self, keys)
        default_mode = 'bilinear' if isinstance(mode, (tuple, list)) else mode
        self.rand_affine = RandAffine(prob=prob,
                                      rotate_range=rotate_range, shear_range=shear_range,
                                      translate_range=translate_range, scale_range=scale_range,
                                      spatial_size=spatial_size,
                                      mode=default_mode, padding_mode=padding_mode,
                                      as_tensor_output=as_tensor_output, device=device)
        self.mode = mode

    def set_random_state(self, seed=None, state=None):
        self.rand_affine.set_random_state(seed, state)
        Randomizable.set_random_state(self, seed, state)
        return self

    def randomize(self):
        self.rand_affine.randomize()

    def __call__(self, data):
        d = dict(data)
        self.randomize()

        spatial_size = self.rand_affine.spatial_size
        if self.rand_affine.do_transform:
            grid = self.rand_affine.rand_affine_grid(spatial_size=spatial_size)
        else:
            grid = create_grid(spatial_size)

        if isinstance(self.mode, (tuple, list)):
            for key, m in zip(self.keys, self.mode):
                d[key] = self.rand_affine.resampler(d[key], grid, mode=m)
            return d

        for key in self.keys:  # same interpolation mode
            d[key] = self.rand_affine.resampler(d[key], grid, self.rand_affine.mode)
        return d


@export
@alias('Rand2DElasticD', 'Rand2DElasticDict')
class Rand2DElasticd(Randomizable, MapTransform):
    """
    A dictionary-based wrapper of :py:class:`monai.transforms.transforms.Rand2DElastic`.
    """

    def __init__(self, keys,
                 spatial_size, spacing, magnitude_range, prob=0.1,
                 rotate_range=None, shear_range=None, translate_range=None, scale_range=None,
                 mode='bilinear', padding_mode='zeros', as_tensor_output=False, device=None):
        """
        Args:
            keys (Hashable items): keys of the corresponding items to be transformed.
            spatial_size (2 ints): specifying output image spatial size [h, w].
            spacing (2 ints): distance in between the control points.
            magnitude_range (2 ints): the random offsets will be generated from
                ``uniform[magnitude[0], magnitude[1])``.
            prob (float): probability of returning a randomized affine grid.
                defaults to 0.1, with 10% chance returns a randomized grid,
                otherwise returns a ``spatial_size`` centered area extracted from the input image.
            mode ('nearest'|'bilinear'): interpolation order. Defaults to ``'bilinear'``.
                if mode is a tuple of interpolation mode strings, each string corresponds to a key in ``keys``.
                this is useful to set different modes for different data items.
            padding_mode ('zeros'|'border'|'reflection'): mode of handling out of range indices.
                Defaults to ``'zeros'``.
            as_tensor_output (bool): the computation is implemented using pytorch tensors, this option specifies
                whether to convert it back to numpy arrays.
            device (torch.device): device on which the tensor will be allocated.
        See also:
            - :py:class:`RandAffineGrid` for the random affine parameters configurations.
            - :py:class:`Affine` for the affine transformation parameters configurations.
        """
        MapTransform.__init__(self, keys)
        default_mode = 'bilinear' if isinstance(mode, (tuple, list)) else mode
        self.rand_2d_elastic = Rand2DElastic(spacing=spacing, magnitude_range=magnitude_range, prob=prob,
                                             rotate_range=rotate_range, shear_range=shear_range,
                                             translate_range=translate_range, scale_range=scale_range,
                                             spatial_size=spatial_size,
                                             mode=default_mode, padding_mode=padding_mode,
                                             as_tensor_output=as_tensor_output, device=device)
        self.mode = mode

    def set_random_state(self, seed=None, state=None):
        self.rand_2d_elastic.set_random_state(seed, state)
        Randomizable.set_random_state(self, seed, state)
        return self

    def randomize(self, spatial_size):
        self.rand_2d_elastic.randomize(spatial_size)

    def __call__(self, data):
        d = dict(data)
        spatial_size = self.rand_2d_elastic.spatial_size
        self.randomize(spatial_size)

        if self.rand_2d_elastic.do_transform:
            grid = self.rand_2d_elastic.deform_grid(spatial_size)
            grid = self.rand_2d_elastic.rand_affine_grid(grid=grid)
            grid = torch.nn.functional.interpolate(grid[None], spatial_size, mode='bicubic', align_corners=False)[0]
        else:
            grid = create_grid(spatial_size)

        if isinstance(self.mode, (tuple, list)):
            for key, m in zip(self.keys, self.mode):
                d[key] = self.rand_2d_elastic.resampler(d[key], grid, mode=m)
            return d

        for key in self.keys:  # same interpolation mode
            d[key] = self.rand_2d_elastic.resampler(d[key], grid, mode=self.rand_2d_elastic.mode)
        return d


@export
@alias('Rand3DElasticD', 'Rand3DElasticDict')
class Rand3DElasticd(Randomizable, MapTransform):
    """
    A dictionary-based wrapper of :py:class:`monai.transforms.transforms.Rand3DElastic`.
    """

    def __init__(self, keys,
                 spatial_size, sigma_range, magnitude_range, prob=0.1,
                 rotate_range=None, shear_range=None, translate_range=None, scale_range=None,
                 mode='bilinear', padding_mode='zeros', as_tensor_output=False, device=None):
        """
        Args:
            keys (Hashable items): keys of the corresponding items to be transformed.
            spatial_size (3 ints): specifying output image spatial size [h, w, d].
            sigma_range (2 ints): a Gaussian kernel with standard deviation sampled
                 from ``uniform[sigma_range[0], sigma_range[1])`` will be used to smooth the random offset grid.
            magnitude_range (2 ints): the random offsets on the grid will be generated from
                ``uniform[magnitude[0], magnitude[1])``.
            prob (float): probability of returning a randomized affine grid.
                defaults to 0.1, with 10% chance returns a randomized grid,
                otherwise returns a ``spatial_size`` centered area extracted from the input image.
            mode ('nearest'|'bilinear'): interpolation order. Defaults to ``'bilinear'``.
                if mode is a tuple of interpolation mode strings, each string corresponds to a key in ``keys``.
                this is useful to set different modes for different data items.
            padding_mode ('zeros'|'border'|'reflection'): mode of handling out of range indices.
                Defaults to ``'zeros'``.
            as_tensor_output (bool): the computation is implemented using pytorch tensors, this option specifies
                whether to convert it back to numpy arrays.
            device (torch.device): device on which the tensor will be allocated.
        See also:
            - :py:class:`RandAffineGrid` for the random affine parameters configurations.
            - :py:class:`Affine` for the affine transformation parameters configurations.
        """
        MapTransform.__init__(self, keys)
        default_mode = 'bilinear' if isinstance(mode, (tuple, list)) else mode
        self.rand_3d_elastic = Rand3DElastic(sigma_range=sigma_range, magnitude_range=magnitude_range, prob=prob,
                                             rotate_range=rotate_range, shear_range=shear_range,
                                             translate_range=translate_range, scale_range=scale_range,
                                             spatial_size=spatial_size,
                                             mode=default_mode, padding_mode=padding_mode,
                                             as_tensor_output=as_tensor_output, device=device)
        self.mode = mode

    def set_random_state(self, seed=None, state=None):
        self.rand_3d_elastic.set_random_state(seed, state)
        Randomizable.set_random_state(self, seed, state)
        return self

    def randomize(self, grid_size):
        self.rand_3d_elastic.randomize(grid_size)

    def __call__(self, data):
        d = dict(data)
        spatial_size = self.rand_3d_elastic.spatial_size
        self.randomize(spatial_size)
        grid = create_grid(spatial_size)
        if self.rand_3d_elastic.do_transform:
            device = self.rand_3d_elastic.device
            grid = torch.tensor(grid).to(device)
            gaussian = GaussianFilter(spatial_dims=3, sigma=self.rand_3d_elastic.sigma, truncated=3., device=device)
            grid[:3] += gaussian(self.rand_3d_elastic.rand_offset[None])[0] * self.rand_3d_elastic.magnitude
            grid = self.rand_3d_elastic.rand_affine_grid(grid=grid)

        if isinstance(self.mode, (tuple, list)):
            for key, m in zip(self.keys, self.mode):
                d[key] = self.rand_3d_elastic.resampler(d[key], grid, mode=m)
            return d

        for key in self.keys:  # same interpolation mode
            d[key] = self.rand_3d_elastic.resampler(d[key], grid, mode=self.rand_3d_elastic.mode)
        return d


@export
@alias('FlipD', 'FlipDict')
class Flipd(MapTransform):
    """Dictionary-based wrapper of Flip.

    See `numpy.flip` for additional details.
    https://docs.scipy.org/doc/numpy/reference/generated/numpy.flip.html

    Args:
        keys (dict): Keys to pick data for transformation.
        spatial_axis (None, int or tuple of ints): Spatial axes along which to flip over. Default is None.
    """

    def __init__(self, keys, spatial_axis=None):
        MapTransform.__init__(self, keys)
        self.flipper = Flip(spatial_axis=spatial_axis)

    def __call__(self, data):
        d = dict(data)
        for key in self.keys:
            d[key] = self.flipper(d[key])
        return d


@export
@alias('RandFlipD', 'RandFlipDict')
class RandFlipd(Randomizable, MapTransform):
    """Dict-based wrapper of RandFlip.

    See `numpy.flip` for additional details.
    https://docs.scipy.org/doc/numpy/reference/generated/numpy.flip.html

    Args:
        prob (float): Probability of flipping.
        spatial_axis (None, int or tuple of ints): Spatial axes along which to flip over. Default is None.
    """

    def __init__(self, keys, prob=0.1, spatial_axis=None):
        MapTransform.__init__(self, keys)
        self.spatial_axis = spatial_axis
        self.prob = prob

        self._do_transform = False
        self.flipper = Flip(spatial_axis=spatial_axis)

    def randomize(self):
        self._do_transform = self.R.random_sample() < self.prob

    def __call__(self, data):
        self.randomize()
        d = dict(data)
        if not self._do_transform:
            return d
        for key in self.keys:
            d[key] = self.flipper(d[key])
        return d


@export
@alias('RotateD', 'RotateDict')
class Rotated(MapTransform):
    """Dictionary-based wrapper of Rotate.

    Args:
        keys (dict): Keys to pick data for transformation.
        angle (float): Rotation angle in degrees.
        spatial_axes (tuple of 2 ints): Spatial axes of rotation. Default: (0, 1).
            This is the first two axis in spatial dimensions.
        reshape (bool): If true, output shape is made same as input. Default: True.
        order (int): Order of spline interpolation. Range 0-5. Default: 1. This is
            different from scipy where default interpolation is 3.
        mode (str): Points outside boundary filled according to this mode. Options are
            'constant', 'nearest', 'reflect', 'wrap'. Default: 'constant'.
        cval (scalar): Values to fill outside boundary. Default: 0.
        prefilter (bool): Apply spline_filter before interpolation. Default: True.
    """

    def __init__(self, keys, angle, spatial_axes=(0, 1), reshape=True, order=1,
                 mode='constant', cval=0, prefilter=True):
        MapTransform.__init__(self, keys)
        self.rotator = Rotate(angle=angle, spatial_axes=spatial_axes, reshape=reshape,
                              order=order, mode=mode, cval=cval, prefilter=prefilter)

    def __call__(self, data):
        d = dict(data)
        for key in self.keys:
            d[key] = self.rotator(d[key])
        return d


@export
@alias('RandRotateD', 'RandRotateDict')
class RandRotated(Randomizable, MapTransform):
    """Randomly rotates the input arrays.

    Args:
        prob (float): Probability of rotation.
        degrees (tuple of float or float): Range of rotation in degrees. If single number,
            angle is picked from (-degrees, degrees).
        spatial_axes (tuple of 2 ints): Spatial axes of rotation. Default: (0, 1).
            This is the first two axis in spatial dimensions.
        reshape (bool): If true, output shape is made same as input. Default: True.
        order (int): Order of spline interpolation. Range 0-5. Default: 1. This is
            different from scipy where default interpolation is 3.
        mode (str): Points outside boundary filled according to this mode. Options are
            'constant', 'nearest', 'reflect', 'wrap'. Default: 'constant'.
        cval (scalar): Value to fill outside boundary. Default: 0.
        prefilter (bool): Apply spline_filter before interpolation. Default: True.
    """

    def __init__(self, keys, degrees, prob=0.1, spatial_axes=(0, 1), reshape=True, order=1,
                 mode='constant', cval=0, prefilter=True):
        MapTransform.__init__(self, keys)
        self.prob = prob
        self.degrees = degrees
        self.reshape = reshape
        self.order = order
        self.mode = mode
        self.cval = cval
        self.prefilter = prefilter
        self.spatial_axes = spatial_axes

        if not hasattr(self.degrees, '__iter__'):
            self.degrees = (-self.degrees, self.degrees)
        assert len(self.degrees) == 2, "degrees should be a number or pair of numbers."

        self._do_transform = False
        self.angle = None

    def randomize(self):
        self._do_transform = self.R.random_sample() < self.prob
        self.angle = self.R.uniform(low=self.degrees[0], high=self.degrees[1])

    def __call__(self, data):
        self.randomize()
        d = dict(data)
        if not self._do_transform:
            return d
        rotator = Rotate(self.angle, self.spatial_axes, self.reshape, self.order,
                         self.mode, self.cval, self.prefilter)
        for key in self.keys:
            d[key] = rotator(d[key])
        return d


@export
@alias('ZoomD', 'ZoomDict')
class Zoomd(MapTransform):
    """Dictionary-based wrapper of Zoom transform.

    Args:
        zoom (float or sequence): The zoom factor along the spatial axes.
            If a float, zoom is the same for each spatial axis.
            If a sequence, zoom should contain one value for each spatial axis.
        order (int): order of interpolation. Default=3.
        mode (str): Determines how input is extended beyond boundaries. Default is 'constant'.
        cval (scalar, optional): Value to fill past edges. Default is 0.
        use_gpu (bool): Should use cpu or gpu. Uses cupyx which doesn't support order > 1 and modes
            'wrap' and 'reflect'. Defaults to cpu for these cases or if cupyx not found.
        keep_size (bool): Should keep original size (pad if needed).
    """

    def __init__(self, keys, zoom, order=3, mode='constant', cval=0,
                 prefilter=True, use_gpu=False, keep_size=False):
        MapTransform.__init__(self, keys)
        self.zoomer = Zoom(zoom=zoom, order=order, mode=mode, cval=cval,
                           prefilter=prefilter, use_gpu=use_gpu, keep_size=keep_size)

    def __call__(self, data):
        d = dict(data)
        for key in self.keys:
            d[key] = self.zoomer(d[key])
        return d


@export
@alias('RandZoomD', 'RandZoomDict')
class RandZoomd(Randomizable, MapTransform):
    """Dict-based wrapper of RandZoom.

    Args:
        keys (dict): Keys to pick data for transformation.
        prob (float): Probability of zooming.
        min_zoom (float or sequence): Min zoom factor. Can be float or sequence same size as image.
            If a float, min_zoom is the same for each spatial axis.
            If a sequence, min_zoom should contain one value for each spatial axis.
        max_zoom (float or sequence): Max zoom factor. Can be float or sequence same size as image.
            If a float, max_zoom is the same for each spatial axis.
            If a sequence, max_zoom should contain one value for each spatial axis.
        order (int): order of interpolation. Default=3.
        mode ('reflect', 'constant', 'nearest', 'mirror', 'wrap'): Determines how input is
            extended beyond boundaries. Default: 'constant'.
        cval (scalar, optional): Value to fill past edges. Default is 0.
        use_gpu (bool): Should use cpu or gpu. Uses cupyx which doesn't support order > 1 and modes
            'wrap' and 'reflect'. Defaults to cpu for these cases or if cupyx not found.
        keep_size (bool): Should keep original size (pad if needed).
    """

    def __init__(self, keys, prob=0.1, min_zoom=0.9,
                 max_zoom=1.1, order=3, mode='constant',
                 cval=0, prefilter=True, use_gpu=False, keep_size=False):
        MapTransform.__init__(self, keys)
        if hasattr(min_zoom, '__iter__') and \
           hasattr(max_zoom, '__iter__'):
            assert len(min_zoom) == len(max_zoom), "min_zoom and max_zoom must have same length."
        self.min_zoom = min_zoom
        self.max_zoom = max_zoom
        self.prob = prob
        self.order = order
        self.mode = mode
        self.cval = cval
        self.prefilter = prefilter
        self.use_gpu = use_gpu
        self.keep_size = keep_size

        self._do_transform = False
        self._zoom = None

    def randomize(self):
        self._do_transform = self.R.random_sample() < self.prob
        if hasattr(self.min_zoom, '__iter__'):
            self._zoom = (self.R.uniform(l, h) for l, h in zip(self.min_zoom, self.max_zoom))
        else:
            self._zoom = self.R.uniform(self.min_zoom, self.max_zoom)

    def __call__(self, data):
        self.randomize()
        d = dict(data)
        if not self._do_transform:
            return d
        zoomer = Zoom(self._zoom, self.order, self.mode, self.cval, self.prefilter, self.use_gpu, self.keep_size)
        for key in self.keys:
            d[key] = zoomer(d[key])
        return d


@export
@alias('DeleteKeysD', 'DeleteKeysDict')
class DeleteKeysd(MapTransform):
    """
    Delete specified keys from data dictionary to release memory.
    It will remove the key-values and copy the others to construct a new dictionary.
    """

    def __init__(self, keys):
        """
        Args:
            keys (hashable items): keys of the corresponding items to be transformed.
                See also: :py:class:`monai.transforms.compose.MapTransform`
        """
        MapTransform.__init__(self, keys)

    def __call__(self, data):
        return {key: val for key, val in data.items() if key not in self.keys}<|MERGE_RESOLUTION|>--- conflicted
+++ resolved
@@ -152,16 +152,12 @@
 @alias('LoadNiftiD', 'LoadNiftiDict')
 class LoadNiftid(MapTransform):
     """
-<<<<<<< HEAD
-    dictionary-based wrapper of LoadNifti, loads image and metadata.
-    the metadata field will be created as ``self.meta_key_format(key, metadata_key)``.
-=======
     Dictionary-based wrapper of LoadNifti, must load image and metadata
     together. If loading a list of files in one key, stack them together and
     add a new dimension as the first dimension, and use the meta data of the
     first image to represent the stacked result. Note that the affine transform
-    of all the stacked images should be same.
->>>>>>> 5ae87f8e
+    of all the stacked images should be same. The output metadata field will be created as
+    ``self.meta_key_format(key, metadata_key)``.
     """
 
     def __init__(self, keys, as_closest_canonical=False, dtype=np.float32,
